use super::environment_utils::{
    environment::{
        environment_shortcut_add_component, environment_shortcut_add_input,
        environment_shortcut_add_intermediate, environment_shortcut_add_output,
        environment_shortcut_add_variable, ExecutionEnvironment, ExecutionEnvironmentError,
        environment_check_all_components_assigned
    },
    slice_types::{
        AExpressionSlice, ArithmeticExpression as ArithmeticExpressionGen, ComponentRepresentation,
        ComponentSlice, MemoryError, TypeInvalidAccess, TypeAssignmentError, MemorySlice, 
        SignalSlice, SliceCapacity, TagInfo
    },
};

use program_structure::constants::UsefulConstants;

use super::execution_data::analysis::Analysis;
use super::execution_data::{ExecutedProgram, ExecutedTemplate, PreExecutedTemplate, NodePointer};
use super::{
    ast::*, ArithmeticError, FileID, ProgramArchive, Report, ReportCode, ReportCollection
};
use circom_algebra::num_bigint::BigInt;
use std::collections::{HashMap, BTreeMap};
type AExpr = ArithmeticExpressionGen<String>;
type AnonymousComponentsInfo = BTreeMap<String, (Meta, Vec<Expression>)>;

#[derive(Copy, Clone, Ord, PartialOrd, Eq, PartialEq)]
enum BlockType {
    Known,
    Unknown,
}

struct RuntimeInformation {
    pub block_type: BlockType,
    pub analysis: Analysis,
    pub public_inputs: Vec<String>,
    pub constants: UsefulConstants,
    pub call_trace: Vec<String>,
    pub current_file: FileID,
    pub runtime_errors: ReportCollection,
    pub environment: ExecutionEnvironment,
    pub exec_program: ExecutedProgram,
    pub anonymous_components: AnonymousComponentsInfo,
}
impl RuntimeInformation {
    pub fn new(current_file: FileID, id_max: usize, prime: &String) -> RuntimeInformation {
        RuntimeInformation {
            current_file,
            block_type: BlockType::Known,
            analysis: Analysis::new(id_max),
            public_inputs: vec![],
            constants: UsefulConstants::new(prime),
            call_trace: Vec::new(),
            runtime_errors: ReportCollection::new(),
            environment: ExecutionEnvironment::new(),
            exec_program: ExecutedProgram::new(prime),
            anonymous_components: AnonymousComponentsInfo::new(),
        }
    }
}

struct FoldedValue {
    pub arithmetic_slice: Option<AExpressionSlice>,
    pub node_pointer: Option<NodePointer>,
    pub is_parallel: Option<bool>,
    pub tags: Option<TagInfo>,
}
impl FoldedValue {
    pub fn valid_arithmetic_slice(f_value: &FoldedValue) -> bool {
        f_value.arithmetic_slice.is_some() && f_value.node_pointer.is_none() && f_value.is_parallel.is_none()
    }
    pub fn valid_node_pointer(f_value: &FoldedValue) -> bool {
        f_value.node_pointer.is_some() && f_value.is_parallel.is_some() && f_value.arithmetic_slice.is_none()
    }
}

impl Default for FoldedValue {
    fn default() -> Self {
        FoldedValue { arithmetic_slice: Option::None, node_pointer: Option::None, is_parallel: Option::None, tags: Option::None }
    }
}

enum ExecutionError {
    NonQuadraticConstraint,
    FalseAssert,
    ArraySizeTooBig
}

enum ExecutionWarning {
    CanBeQuadraticConstraint,
}

pub fn constraint_execution(
    program_archive: &ProgramArchive,
    flag_verbose: bool, 
    prime: &String,
) -> Result<(ExecutedProgram, ReportCollection), ReportCollection> {    
    let main_file_id = program_archive.get_file_id_main();
    let mut runtime_information = RuntimeInformation::new(*main_file_id, program_archive.id_max, prime);
    use Expression::Call;

    runtime_information.public_inputs = program_archive.get_public_inputs_main_component().clone();
    
    let folded_value_result = 
        if let Call { id, args, .. } = &program_archive.get_main_expression() {
            let mut arg_values = Vec::new();
            for arg_expression in args.iter() {
                let f_arg = execute_expression(arg_expression, program_archive, &mut runtime_information, flag_verbose);
                arg_values.push(safe_unwrap_to_arithmetic_slice(f_arg.unwrap(), line!()));
                // improve
            }
            execute_template_call_complete(
                id,
                arg_values,
                BTreeMap::new(),
                program_archive,
                &mut runtime_information,
                flag_verbose,
            )
        } else {
            unreachable!("The main expression should be a call."); 
        };
    
    
    match folded_value_result {
        Result::Err(_) => Result::Err(runtime_information.runtime_errors),
        Result::Ok(folded_value) => {
            debug_assert!(FoldedValue::valid_node_pointer(&folded_value));
            Result::Ok((runtime_information.exec_program, runtime_information.runtime_errors))
        }
    }
}

pub fn execute_constant_expression(
    expression: &Expression,
    program_archive: &ProgramArchive,
    environment: ExecutionEnvironment,
    flag_verbose: bool,
    prime: &String,
) -> Result<BigInt, ReportCollection> {
    let current_file = expression.get_meta().get_file_id();
    let mut runtime_information = RuntimeInformation::new(current_file, program_archive.id_max, prime);
    runtime_information.environment = environment;
    let folded_value_result =
        execute_expression(expression, program_archive, &mut runtime_information, flag_verbose);
    match folded_value_result {
        Result::Err(_) => Result::Err(runtime_information.runtime_errors),
        Result::Ok(folded_value) => {
            debug_assert!(FoldedValue::valid_arithmetic_slice(&folded_value));
            let value = safe_unwrap_to_single_arithmetic_expression(folded_value, line!());
            if let AExpr::Number { value } = value {
                Result::Ok(value)
            } else {
                unreachable!();
            }
        }
    }
}

fn execute_statement(
    stmt: &Statement,
    program_archive: &ProgramArchive,
    runtime: &mut RuntimeInformation,
    actual_node: &mut Option<ExecutedTemplate>,
    flag_verbose: bool,
) -> Result<Option<FoldedValue>, ()> {
    use Statement::*;
    let id = stmt.get_meta().elem_id;
    Analysis::reached(&mut runtime.analysis, id);
    let res = match stmt {
        MultSubstitution { .. } => unreachable!(),
        InitializationBlock { initializations, .. } => {
            let possible_fold = execute_sequence_of_statements(
                initializations,
                program_archive,
                runtime,
                actual_node,
                flag_verbose, 
                false
            )?;
            debug_assert!(possible_fold.is_none());
            possible_fold
        }
        Declaration { meta, xtype, name, dimensions, .. } => {
            match xtype {
                VariableType::AnonymousComponent => {
                    execute_anonymous_component_declaration(
                        name,
                        meta.clone(),
                        &dimensions,
                        &mut runtime.environment,
                        &mut runtime.anonymous_components,
                    );
                }
                _ => {
                    let mut arithmetic_values = Vec::new();
                    for dimension in dimensions.iter() {
                        let f_dimensions = 
                            execute_expression(dimension, program_archive, runtime, flag_verbose)?;
                        arithmetic_values
                            .push(safe_unwrap_to_single_arithmetic_expression(f_dimensions, line!()));
                    }
                    treat_result_with_memory_error_void(
                        valid_array_declaration(&arithmetic_values),
                        meta,
                        &mut runtime.runtime_errors,
                        &runtime.call_trace,
                    )?;
                    let usable_dimensions =
                        if let Option::Some(dimensions) = cast_indexing(&arithmetic_values) {
                            dimensions
                        } else {
                            let err = Result::Err(ExecutionError::ArraySizeTooBig);
                            treat_result_with_execution_error(
                                err,
                                meta,
                                &mut runtime.runtime_errors,
                                &runtime.call_trace,
                            )?
                        };
                    match xtype {
                        VariableType::Component => execute_component_declaration(
                            name,
                            &usable_dimensions,
                            &mut runtime.environment,
                            actual_node,
                        ),
                        VariableType::Var => environment_shortcut_add_variable(
                            &mut runtime.environment,
                            name,
                            &usable_dimensions,
                        ),
                        VariableType::Signal(signal_type, tag_list) => execute_signal_declaration(
                            name,
                            &usable_dimensions,
                            tag_list,
                            *signal_type,
                            &mut runtime.environment,
                            actual_node,
                        ),
                        _ =>{
                            unreachable!()
                        }
                    }

                }
            }
            Option::None
        }
        Substitution { meta, var, access, op, rhe, .. } => {
            let access_information = treat_accessing(meta, access, program_archive, runtime, flag_verbose)?;
            let r_folded = execute_expression(rhe, program_archive, runtime, flag_verbose)?;
            let possible_constraint =
                perform_assign(meta, var, *op, &access_information, r_folded, actual_node, runtime, program_archive, flag_verbose)?;
            if let (Option::Some(node), AssignOp::AssignConstraintSignal) = (actual_node, op) {
                    debug_assert!(possible_constraint.is_some());
                    let constrained = possible_constraint.unwrap();
                    for i in 0..AExpressionSlice::get_number_of_cells(&constrained.right){
                        let value_right = treat_result_with_memory_error(
                            AExpressionSlice::access_value_by_index(&constrained.right, i),
                            meta,
                            &mut runtime.runtime_errors,
                            &runtime.call_trace,
                        )?;

                        if let AssignOp::AssignConstraintSignal = op {
                                        let access_left = treat_result_with_memory_error(
                                AExpressionSlice::get_access_index(&constrained.right, i),
                                meta,
                                &mut runtime.runtime_errors,
                                &runtime.call_trace,
                            )?;
                            
                            let full_symbol = format!("{}{}", 
                                constrained.left, 
                                create_index_appendix(&access_left),
                            );

                            if value_right.is_nonquadratic() {
                                let err = Result::Err(ExecutionError::NonQuadraticConstraint);
                                treat_result_with_execution_error(
                                    err,
                                    meta,
                                    &mut runtime.runtime_errors,
                                    &runtime.call_trace,
                                )?;
                            } else {
                                let p = runtime.constants.get_p().clone();
                                let symbol = AExpr::Signal { symbol: full_symbol };
                                let expr = AExpr::sub(&symbol, &value_right, &p);
                                let ctr = AExpr::transform_expression_to_constraint_form(expr, &p).unwrap();
                                node.add_constraint(ctr);
                            }
                        }
                        else if let AssignOp::AssignSignal = op {
                            //debug_assert!(possible_constraint.is_some());
                            if !value_right.is_nonquadratic() && !node.is_custom_gate {
                                let err : Result<(),ExecutionWarning> = Result::Err(ExecutionWarning::CanBeQuadraticConstraint);
                                treat_result_with_execution_warning(
                                    err,
                                    meta,
                                    &mut runtime.runtime_errors,
                                    &runtime.call_trace,
                                )?;
                            }
                        }
                    }
            }
            Option::None
        }
        ConstraintEquality { meta, lhe, rhe, .. } => {
            debug_assert!(actual_node.is_some());
            let f_left = execute_expression(lhe, program_archive, runtime, flag_verbose)?;
            let f_right = execute_expression(rhe, program_archive, runtime, flag_verbose)?;
            let arith_left = safe_unwrap_to_arithmetic_slice(f_left, line!());
            let arith_right = safe_unwrap_to_arithmetic_slice(f_right, line!());

            let correct_dims_result = AExpressionSlice::check_correct_dims(&arith_left, &Vec::new(), &arith_right, true);
            treat_result_with_memory_error_void(
                correct_dims_result,
                meta,
                &mut runtime.runtime_errors,
                &runtime.call_trace,
            )?;
            for i in 0..AExpressionSlice::get_number_of_cells(&arith_left){
                let value_left = treat_result_with_memory_error(
                    AExpressionSlice::access_value_by_index(&arith_left, i),
                    meta,
                    &mut runtime.runtime_errors,
                    &runtime.call_trace,
                )?;
                let value_right = treat_result_with_memory_error(
                    AExpressionSlice::access_value_by_index(&arith_right, i),
                    meta,
                    &mut runtime.runtime_errors,
                    &runtime.call_trace,
                )?;
                let possible_non_quadratic =
                    AExpr::sub(
                        &value_left, 
                        &value_right, 
                        &runtime.constants.get_p()
                    );
                if possible_non_quadratic.is_nonquadratic() {
                    treat_result_with_execution_error(
                        Result::Err(ExecutionError::NonQuadraticConstraint),
                        meta,
                        &mut runtime.runtime_errors,
                        &runtime.call_trace,
                    )?;
                }
                let quadratic_expression = possible_non_quadratic;
                let constraint_expression = AExpr::transform_expression_to_constraint_form(
                    quadratic_expression,
                    runtime.constants.get_p(),
                )
                .unwrap();
                if let Option::Some(node) = actual_node {
                    node.add_constraint(constraint_expression);
                }    
            }
            Option::None
        }
        Return { value, .. } => {
            let mut f_return = execute_expression(value, program_archive, runtime, flag_verbose)?;
            if let Option::Some(slice) = &mut f_return.arithmetic_slice {
                if runtime.block_type == BlockType::Unknown {
                    *slice = AExpressionSlice::new_with_route(slice.route(), &AExpr::NonQuadratic);
                }
            }
            debug_assert!(FoldedValue::valid_arithmetic_slice(&f_return));
            Option::Some(f_return)
        }
        IfThenElse { cond, if_case, else_case, .. } => {
            let else_case = else_case.as_ref().map(|e| e.as_ref());
            let (possible_return, _) = execute_conditional_statement(
                cond,
                if_case,
                else_case,
                program_archive,
                runtime,
                actual_node,
                flag_verbose
            )?;
            possible_return
        }
        While { cond, stmt, .. } => loop {
            let (returned, condition_result) = execute_conditional_statement(
                cond,
                stmt,
                Option::None,
                program_archive,
                runtime,
                actual_node,
                flag_verbose
            )?;
            if returned.is_some() {
                break returned;
            } else if condition_result.is_none() {
                let (returned, _) = execute_conditional_statement(
                    cond,
                    stmt,
                    None,
                    program_archive,
                    runtime,
                    actual_node,
                    flag_verbose
                )?;
                break returned;
            } else if !condition_result.unwrap() {
                break returned;
            }
        },
        Block { stmts, .. } => {
            ExecutionEnvironment::add_variable_block(&mut runtime.environment);
            let return_value =
                execute_sequence_of_statements(stmts, program_archive, runtime, actual_node, flag_verbose, false)?;
            ExecutionEnvironment::remove_variable_block(&mut runtime.environment);
            return_value
        }
        LogCall { args, .. } => {
            if flag_verbose{
                let mut index = 0;
                for arglog in args {
                    if let LogArgument::LogExp(arg) = arglog{
                        let f_result = execute_expression(arg, program_archive, runtime, flag_verbose)?;
                        let arith = safe_unwrap_to_single_arithmetic_expression(f_result, line!());
                        if AExpr::is_number(&arith){
                            print!("{}", arith);
                        }
                        else{
                            print!("Unknown")
                        }
                    }
                    else if let LogArgument::LogStr(s) = arglog {
                            print!("{}",s);
                    }
                    if index != args.len()-1{
                        print!(" ");
                    }
                    index += 1;
                }
                println!("");
            }
            Option::None
        }
        Assert { arg, meta, .. } => {
            let f_result = execute_expression(arg, program_archive, runtime, flag_verbose)?;
            let arith = safe_unwrap_to_single_arithmetic_expression(f_result, line!());
            let possible_bool = AExpr::get_boolean_equivalence(&arith, runtime.constants.get_p());
            let result = match possible_bool {
                Some(b) if !b => Err(ExecutionError::FalseAssert),
                _ => Ok(None),
            };
            treat_result_with_execution_error(
                result,
                meta,
                &mut runtime.runtime_errors,
                &runtime.call_trace,
            )?
        }
        UnderscoreSubstitution{ meta, rhe, op} =>{
            let f_result = execute_expression(rhe, program_archive, runtime, flag_verbose)?;
            let arithmetic_slice = safe_unwrap_to_arithmetic_slice(f_result, line!());
            if *op == AssignOp::AssignConstraintSignal{
                for i in 0..AExpressionSlice::get_number_of_cells(&arithmetic_slice){
<<<<<<< HEAD
                    let _value_cell = treat_result_with_memory_error(
=======
                    let value_cell = treat_result_with_memory_error(
>>>>>>> 6c7fb428
                        AExpressionSlice::access_value_by_index(&arithmetic_slice, i),
                        meta,
                        &mut runtime.runtime_errors,
                        &runtime.call_trace,
                    )?;
<<<<<<< HEAD
                    //let constraint_expression = AExpr::transform_expression_to_constraint_form(
                    //    value_cell,
                    //    runtime.constants.get_p(),
                    //).unwrap();
                    //if let Option::Some(node) = actual_node {
                        //for signal in constraint_expression.take_signals(){
                        //    node.add_underscored_signal(signal);
                        //} 
                    //}
=======
                    let constraint_expression = AExpr::transform_expression_to_constraint_form(
                        value_cell,
                        runtime.constants.get_p(),
                    ).unwrap();
                    if let Option::Some(node) = actual_node {
                        for signal in constraint_expression.take_signals(){
                            node.add_underscored_signal(signal);
                        } 
                    }
>>>>>>> 6c7fb428
                }
            }
            Option::None
        }
    };
    Result::Ok(res)
}

fn execute_expression(
    expr: &Expression,
    program_archive: &ProgramArchive,
    runtime: &mut RuntimeInformation,
    flag_verbose: bool
) -> Result<FoldedValue, ()> {
    use Expression::*;
    let res = match expr {
        Number(_, value) => {
            let a_value = AExpr::Number { value: value.clone() };
            let ae_slice = AExpressionSlice::new(&a_value);
            FoldedValue { arithmetic_slice: Option::Some(ae_slice), ..FoldedValue::default() }
        }
        Variable { meta, name, access, .. } => {
            if ExecutionEnvironment::has_signal(&runtime.environment, name) {
                execute_signal(meta, name, access, program_archive, runtime, flag_verbose)?
            } else if ExecutionEnvironment::has_component(&runtime.environment, name) {
                execute_component(meta, name, access, program_archive, runtime, flag_verbose)?
            } else if ExecutionEnvironment::has_variable(&runtime.environment, name) {
                execute_variable(meta, name, access, program_archive, runtime, flag_verbose)?
            } else {
                unreachable!();
            }
        }
        ArrayInLine { meta, values, .. } => {
            let mut arithmetic_slice_array = Vec::new();
            for value in values.iter() {
                let f_value = execute_expression(value, program_archive, runtime, flag_verbose)?;
                let slice_value = safe_unwrap_to_arithmetic_slice(f_value, line!());
                arithmetic_slice_array.push(slice_value);
            }
            debug_assert!(!arithmetic_slice_array.is_empty());

            let mut dims = vec![values.len()];
            for dim in arithmetic_slice_array[0].route() {
                dims.push(*dim);
            }
            let mut array_slice = AExpressionSlice::new_with_route(&dims, &AExpr::default());
            let mut row: SliceCapacity = 0;
            while row < arithmetic_slice_array.len() {
                let memory_insert_result = AExpressionSlice::insert_values(
                    &mut array_slice,
                    &[row],
                    &arithmetic_slice_array[row],
                    false
                );
                treat_result_with_memory_error_void(
                    memory_insert_result,
                    meta,
                    &mut runtime.runtime_errors,
                    &runtime.call_trace,
                )?;
                row += 1;
            }
            FoldedValue { arithmetic_slice: Option::Some(array_slice), ..FoldedValue::default() }
        }
        UniformArray { meta, value, dimension, .. } => {
            let f_dimension = execute_expression(dimension, program_archive, runtime, flag_verbose)?;
            let arithmetic_dimension = safe_unwrap_to_single_arithmetic_expression(f_dimension, line!());
            let usable_dimension = if let Option::Some(dimension) = cast_index(&arithmetic_dimension) {
                dimension
            } else {
                unreachable!()
            };

            let f_value = execute_expression(value, program_archive, runtime, flag_verbose)?;
            let slice_value = safe_unwrap_to_arithmetic_slice(f_value, line!());
            
            let mut dims = vec![usable_dimension];
            for dim in slice_value.route() {
                dims.push(*dim);
            }

            let mut array_slice = AExpressionSlice::new_with_route(&dims, &AExpr::default());
            let mut row: SliceCapacity = 0;
            while row < usable_dimension {
                let memory_insert_result = AExpressionSlice::insert_values(
                    &mut array_slice,
                    &[row],
                    &slice_value,
                    false
                );
                treat_result_with_memory_error_void(
                    memory_insert_result,
                    meta,
                    &mut runtime.runtime_errors,
                    &runtime.call_trace,
                )?;
                row += 1;
            }
            FoldedValue { arithmetic_slice: Option::Some(array_slice), ..FoldedValue::default() }
        }
        InfixOp { meta, lhe, infix_op, rhe, .. } => {
            let l_fold = execute_expression(lhe, program_archive, runtime, flag_verbose)?;
            let r_fold = execute_expression(rhe, program_archive, runtime, flag_verbose)?;
            let l_value = safe_unwrap_to_single_arithmetic_expression(l_fold, line!());
            let r_value = safe_unwrap_to_single_arithmetic_expression(r_fold, line!());
            let r_value = execute_infix_op(meta, *infix_op, &l_value, &r_value, runtime)?;
            let r_slice = AExpressionSlice::new(&r_value);
            FoldedValue { arithmetic_slice: Option::Some(r_slice), ..FoldedValue::default() }
        }
        PrefixOp { prefix_op, rhe, .. } => {
            let folded_value = execute_expression(rhe, program_archive, runtime, flag_verbose)?;
            let arithmetic_value =
                safe_unwrap_to_single_arithmetic_expression(folded_value, line!());
            let arithmetic_result = execute_prefix_op(*prefix_op, &arithmetic_value, runtime)?;
            let slice_result = AExpressionSlice::new(&arithmetic_result);
            FoldedValue { arithmetic_slice: Option::Some(slice_result), ..FoldedValue::default() }
        }
        InlineSwitchOp { cond, if_true, if_false, .. } => {
            let f_cond = execute_expression(cond, program_archive, runtime, flag_verbose)?;
            let ae_cond = safe_unwrap_to_single_arithmetic_expression(f_cond, line!());
            let possible_bool_cond =
                AExpr::get_boolean_equivalence(&ae_cond, runtime.constants.get_p());
            if let Option::Some(bool_cond) = possible_bool_cond {
                if bool_cond {
                    execute_expression(if_true, program_archive, runtime, flag_verbose)?
                } else {
                    execute_expression(if_false, program_archive, runtime, flag_verbose)?
                }
            } else {
                let arithmetic_slice = Option::Some(AExpressionSlice::new(&AExpr::NonQuadratic));
                FoldedValue { arithmetic_slice, ..FoldedValue::default() }
            }
        }
        Call { id, args, .. } => {
            execute_call(id, args, program_archive, runtime, flag_verbose)?
        }
        ParallelOp{rhe, ..} => {
            let folded_value = execute_expression(rhe, program_archive, runtime, flag_verbose)?;
            let (node_pointer, _) =
                safe_unwrap_to_valid_node_pointer(folded_value, line!());
            FoldedValue { node_pointer: Option::Some(node_pointer), is_parallel: Option::Some(true), ..FoldedValue::default() }
        }
        _ => {unreachable!("Anonymous calls should not be reachable at this point."); }
    };
    let expr_id = expr.get_meta().elem_id;
    let res_p = res.arithmetic_slice.clone();
    if let Some(slice) = res_p {
        if slice.is_single() {
            let value = AExpressionSlice::unwrap_to_single(slice);
            Analysis::computed(&mut runtime.analysis, expr_id, value);
        }
    }
    Result::Ok(res)
}


//************************************************* Statement execution support *************************************************

fn execute_call(
    id: &String,
    args: &Vec<Expression>,
    program_archive: &ProgramArchive,
    runtime: &mut RuntimeInformation,
    flag_verbose: bool,
) -> Result<FoldedValue, ()> {
    let mut arg_values = Vec::new();
    for arg_expression in args.iter() {
        let f_arg = execute_expression(arg_expression, program_archive, runtime, flag_verbose)?;
        arg_values.push(safe_unwrap_to_arithmetic_slice(f_arg, line!()));
    }
    if program_archive.contains_function(id){ // in this case we execute
        let new_environment = prepare_environment_for_call(id, &arg_values, program_archive);
        let previous_environment = std::mem::replace(&mut runtime.environment, new_environment);
        let previous_block_type = std::mem::replace(&mut runtime.block_type, BlockType::Known);
        let previous_anonymous_components = std::mem::replace(&mut runtime.anonymous_components, AnonymousComponentsInfo::new());

        let new_file_id = program_archive.get_function_data(id).get_file_id();
        let previous_id = std::mem::replace(&mut runtime.current_file, new_file_id);

        runtime.call_trace.push(id.clone());
        let folded_result = execute_function_call(id, program_archive, runtime, flag_verbose)?;

        runtime.environment = previous_environment;
        runtime.current_file = previous_id;
        runtime.block_type = previous_block_type;
        runtime.anonymous_components = previous_anonymous_components;
        runtime.call_trace.pop();
        Ok(folded_result)
    } else { // in this case we preexecute and check if it needs tags
        let folded_result = preexecute_template_call(id, &arg_values, program_archive, runtime)?;
        Ok(folded_result)
    }
}

fn execute_template_call_complete(
    id: &String,
    arg_values: Vec<AExpressionSlice>,
    tags: BTreeMap<String, TagInfo>,
    program_archive: &ProgramArchive,
    runtime: &mut RuntimeInformation,
    flag_verbose: bool,
) -> Result<FoldedValue, ()> {
    if program_archive.contains_template(id){ // in this case we execute
        let new_environment = prepare_environment_for_call(id, &arg_values, program_archive);
        let previous_environment = std::mem::replace(&mut runtime.environment, new_environment);
        let previous_block_type = std::mem::replace(&mut runtime.block_type, BlockType::Known);
        let previous_anonymous_components = std::mem::replace(&mut runtime.anonymous_components, AnonymousComponentsInfo::new());

        let new_file_id = program_archive.get_template_data(id).get_file_id();
        let previous_id = std::mem::replace(&mut runtime.current_file, new_file_id);

        runtime.call_trace.push(id.clone());
        let folded_result = execute_template_call(id, arg_values, tags, program_archive, runtime, flag_verbose)?;

        runtime.environment = previous_environment;
        runtime.current_file = previous_id;
        runtime.block_type = previous_block_type;
        runtime.anonymous_components = previous_anonymous_components;
        runtime.call_trace.pop();
        Ok(folded_result)
    } else { 
       unreachable!();
    }
}

fn execute_component_declaration(
    component_name: &str,
    dimensions: &[SliceCapacity],
    environment: &mut ExecutionEnvironment,
    actual_node: &mut Option<ExecutedTemplate>,
) {
    if let Option::Some(node) = actual_node {
        node.add_component(component_name, dimensions);
        environment_shortcut_add_component(environment, component_name, dimensions);
    } else {
        unreachable!()
    }
}

fn execute_anonymous_component_declaration(
    component_name: &str,
    meta: Meta,
    dimensions: &Vec<Expression>,
    environment: &mut ExecutionEnvironment,
    anonymous_components: &mut AnonymousComponentsInfo,
) {
    environment_shortcut_add_component(environment, component_name, &Vec::new());
    anonymous_components.insert(component_name.to_string(), (meta, dimensions.clone()));
}

fn execute_signal_declaration(
    signal_name: &str,
    dimensions: &[SliceCapacity],
    list_tags: &Vec<String>,
    signal_type: SignalType,
    environment: &mut ExecutionEnvironment,
    actual_node: &mut Option<ExecutedTemplate>,
) {
    use SignalType::*;
    let mut tags = TagInfo::new();
    for t in list_tags{
        tags.insert(t.clone(), None);
    } 
    if let Option::Some(node) = actual_node {
        node.add_ordered_signal(signal_name, dimensions);
        match signal_type {
            Input => {
                if let Some(tags_input) = node.tag_instances().get(signal_name){
                    environment_shortcut_add_input(environment, signal_name, dimensions, &tags_input);
                } else{
                    environment_shortcut_add_input(environment, signal_name, dimensions, &tags);
                }
                node.add_input(signal_name, dimensions);
            }
            Output => {
                environment_shortcut_add_output(environment, signal_name, dimensions, &tags);
                node.add_output(signal_name, dimensions);
            }
            Intermediate => {
                environment_shortcut_add_intermediate(environment, signal_name, dimensions, &tags);
                node.add_intermediate(signal_name, dimensions);
            }
        }
    } else {
        unreachable!();
    }
}

/*
    In case the assigment could be a constraint generator the returned value is the constraint
    that will be created
*/
struct Constrained {
    left: String,
    right: AExpressionSlice,
}
fn perform_assign(
    meta: &Meta,
    symbol: &str,
    op: AssignOp,
    accessing_information: &AccessingInformation,
    r_folded: FoldedValue,
    actual_node: &mut Option<ExecutedTemplate>,
    runtime: &mut RuntimeInformation,
    program_archive: &ProgramArchive,
    flag_verbose: bool
) -> Result<Option<Constrained>, ()> {
    use super::execution_data::type_definitions::SubComponentData;
    let full_symbol = create_symbol(symbol, &accessing_information);

    let possible_arithmetic_slice = if ExecutionEnvironment::has_variable(&runtime.environment, symbol)
    {
        debug_assert!(accessing_information.signal_access.is_none());
        debug_assert!(accessing_information.after_signal.is_empty());
        let environment_result = ExecutionEnvironment::get_mut_variable_mut(&mut runtime.environment, symbol);
        let (symbol_tags, symbol_content) = treat_result_with_environment_error(
            environment_result,
            meta,
            &mut runtime.runtime_errors,
            &runtime.call_trace,
        )?;
        let mut r_tags = if r_folded.tags.is_some(){
            r_folded.tags.as_ref().unwrap().clone()
        } else{
            TagInfo::new()
        };
        let mut r_slice = safe_unwrap_to_arithmetic_slice(r_folded, line!());
        if runtime.block_type == BlockType::Unknown {
            r_slice = AExpressionSlice::new_with_route(r_slice.route(), &AExpr::NonQuadratic);
            r_tags = TagInfo::new();
        }
        if accessing_information.undefined {
            let new_value =
                AExpressionSlice::new_with_route(symbol_content.route(), &AExpr::NonQuadratic);
            let memory_result =
                AExpressionSlice::insert_values(symbol_content, &vec![], &new_value, false);
            treat_result_with_memory_error_void(
                memory_result,
                meta,
                &mut runtime.runtime_errors,
                &runtime.call_trace,
            )?;
            *symbol_tags = TagInfo::new();
        } else {

            let memory_result = AExpressionSlice::insert_values(
                symbol_content,
                &accessing_information.before_signal,
                &r_slice,
                false
            );
            treat_result_with_memory_error_void(
                memory_result,
                meta,
                &mut runtime.runtime_errors,
                &runtime.call_trace,
            )?;
            // in case it is a complete assignment assign the tags, if not set the tags to empty
            if AExpressionSlice::get_number_of_cells(symbol_content) == AExpressionSlice::get_number_of_cells(&r_slice){
                *symbol_tags = r_tags;
            } else {
                *symbol_tags = TagInfo::new();
            }
        }
        Option::None
    } else if ExecutionEnvironment::has_signal(&runtime.environment, symbol) && 
                    accessing_information.signal_access.is_some() {
        if ExecutionEnvironment::has_input(&runtime.environment, symbol) {
            treat_result_with_memory_error(
                Result::Err(MemoryError::AssignmentTagInput),
                meta,
                &mut runtime.runtime_errors,
                &runtime.call_trace,
            )?
        }
        let tag = accessing_information.signal_access.clone().unwrap();
        let environment_response = ExecutionEnvironment::get_mut_signal_res(&mut runtime.environment, symbol);
        let (reference_to_tags, reference_to_signal_content) = treat_result_with_environment_error(
                environment_response,
                meta,
                &mut runtime.runtime_errors,
                &runtime.call_trace,
        )?;
        let memory_response_for_signal_previous_value = SignalSlice::access_values(
                reference_to_signal_content,
                &accessing_information.before_signal,
        );
        let signal_previous_value = treat_result_with_memory_error(
            memory_response_for_signal_previous_value,
            meta,
            &mut runtime.runtime_errors,
            &runtime.call_trace,
        )?;
        if signal_is_initialized(&signal_previous_value, meta, &mut runtime.runtime_errors, &runtime.call_trace) {
            treat_result_with_memory_error(
                Result::Err(MemoryError::AssignmentTagAfterInit),
                meta,
                &mut runtime.runtime_errors,
                &runtime.call_trace,
            )?
        }
        else if let Some(a_slice) = r_folded.arithmetic_slice {
            let value = AExpressionSlice::unwrap_to_single(a_slice);
            match value {
                ArithmeticExpressionGen::Number { value } => {
                        let possible_tag = reference_to_tags.get(&tag.clone());
                        if let Some(val) = possible_tag {
                            if let Some(_) = val {
                                treat_result_with_memory_error(
                                    Result::Err(MemoryError::AssignmentTagTwice),
                                    meta,
                                    &mut runtime.runtime_errors,
                                    &runtime.call_trace,
                                )?
                            } else {
                                reference_to_tags.insert(tag.clone(), Option::Some(value.clone()));
                                if let Option::Some(node) = actual_node{
                                    node.add_tag_signal(symbol, &tag, Some(value));
                                } else{
                                    unreachable!();
                                }
                                
                            }
                        } else {unreachable!()} 
                },
                _ => unreachable!(),
            }   
        }
        else { unreachable!() }
        Option::None
    } else if ExecutionEnvironment::has_signal(&runtime.environment, symbol) {
        debug_assert!(accessing_information.signal_access.is_none());
        debug_assert!(accessing_information.after_signal.is_empty());

        let environment_response = ExecutionEnvironment::get_mut_signal_res(&mut runtime.environment, symbol);
        let (reference_to_tags, reference_to_signal_content) = treat_result_with_environment_error(
            environment_response,
            meta,
            &mut runtime.runtime_errors,
            &runtime.call_trace,
        )?;
        let memory_response_for_signal_previous_value = SignalSlice::access_values(
            reference_to_signal_content,
            &accessing_information.before_signal,
        );
        let signal_previous_value = treat_result_with_memory_error(
            memory_response_for_signal_previous_value,
            meta,
            &mut runtime.runtime_errors,
            &runtime.call_trace,
        )?;

        // Study the tags: add the new ones and copy their content.
        // The case of inputs is studied in other place
        if r_folded.tags.is_some() && op == AssignOp::AssignConstraintSignal{
            let rfolded_tags = r_folded.tags.as_ref().unwrap();
            if signal_is_initialized(&signal_previous_value, meta, &mut runtime.runtime_errors, &runtime.call_trace) {
                // check that all the tags have the same values
                for (tag, value) in reference_to_tags{
                    match rfolded_tags.get(tag){
                        Some(value_rfolded) => {
                            if value != value_rfolded {
                                treat_result_with_memory_error(
                                    Result::Err(MemoryError::AssignmentTagTwice),
                                    meta,
                                    &mut runtime.runtime_errors,
                                    &runtime.call_trace,
                                )?
                            }
                        },
                        None => {},
                    }
                }
            } else {
                for (tag, value) in r_folded.tags.as_ref().unwrap() {
                    let possible_tag = reference_to_tags.get(tag);
                    if let Some(val) = possible_tag {
                        if let Some(previous_value) = val {
                            if let Some(new_value) = value{
                                if new_value != previous_value{
                                    treat_result_with_memory_error(
                                        Result::Err(MemoryError::AssignmentTagTwice),
                                        meta,
                                        &mut runtime.runtime_errors,
                                        &runtime.call_trace,
                                    )?
                                }
                            } else{
                                treat_result_with_memory_error(
                                    Result::Err(MemoryError::AssignmentTagTwice),
                                    meta,
                                    &mut runtime.runtime_errors,
                                    &runtime.call_trace,
                                )?
                            }
                            
                        } else {
                            reference_to_tags.insert(tag.clone(), value.clone());
                            if let Option::Some(node) = actual_node{
                                node.add_tag_signal(symbol, &tag, value.clone());
                            } else{
                                unreachable!();
                            }
                        }
                    }
                    else { // it is a tag that does not belong to the signal 
                        reference_to_tags.insert(tag.clone(), value.clone());
                        if let Option::Some(node) = actual_node{
                            node.add_tag_signal(symbol, &tag, value.clone());
                        } else{
                            unreachable!();
                        }
                    } 
                }
            }
        }

        let r_slice = safe_unwrap_to_arithmetic_slice(r_folded, line!());
        let new_value_slice = &SignalSlice::new_with_route(r_slice.route(), &true);

        let correct_dims_result = SignalSlice::check_correct_dims(
            &signal_previous_value, 
            &Vec::new(), 
            &new_value_slice, 
            true
        );
        treat_result_with_memory_error_void(
            correct_dims_result,
            meta,
            &mut runtime.runtime_errors,
            &runtime.call_trace,
        )?;

        for i in 0..SignalSlice::get_number_of_cells(&signal_previous_value){
            let signal_was_assigned = treat_result_with_memory_error(
                SignalSlice::access_value_by_index(&signal_previous_value, i),
                meta,
                &mut runtime.runtime_errors,
                &runtime.call_trace,
            )?;
            if signal_was_assigned {
                let access_response = Result::Err(MemoryError::AssignmentError(TypeAssignmentError::MultipleAssignments));
                treat_result_with_memory_error(
                    access_response,
                    meta,
                    &mut runtime.runtime_errors,
                    &runtime.call_trace,
                )?;
            }
        }
        
        let access_response = SignalSlice::insert_values(
            reference_to_signal_content,
            &accessing_information.before_signal,
            &new_value_slice,
            true
        );


        treat_result_with_memory_error_void(
            access_response,
            meta,
            &mut runtime.runtime_errors,
            &runtime.call_trace,
        )?;

        Option::Some(r_slice)
    } else if ExecutionEnvironment::has_component(&runtime.environment, symbol) {
        if accessing_information.tag_access.is_some() {
            unreachable!()
        }
        let environment_response = ExecutionEnvironment::get_mut_component_res(&mut runtime.environment, symbol);
        let component_slice = treat_result_with_environment_error(
            environment_response,
            meta,
            &mut runtime.runtime_errors,
            &runtime.call_trace,
        )?;
        
        let is_anonymous_component = runtime.anonymous_components.contains_key(symbol);
        let memory_response = if is_anonymous_component{
            ComponentSlice::get_mut_reference_to_single_value(
                component_slice,
                &Vec::new(),
            )
        } else{
            ComponentSlice::get_mut_reference_to_single_value(
                component_slice,
                &accessing_information.before_signal,
            )
        };
        let component = treat_result_with_memory_error(
            memory_response,
            meta,
            &mut runtime.runtime_errors,
            &runtime.call_trace,
        )?;
        if accessing_information.signal_access.is_none() {
            let (prenode_pointer, is_parallel) = safe_unwrap_to_valid_node_pointer(r_folded, line!());
            let memory_result = ComponentRepresentation::preinitialize_component(
                component,
                is_parallel,
                prenode_pointer,
                &runtime.exec_program,
                is_anonymous_component,
                meta
            );
            treat_result_with_memory_error_void(
                memory_result,
                meta,
                &mut runtime.runtime_errors,
                &runtime.call_trace,
            )?;
            if component.is_ready_initialize() {  
                // calls to execute and initialize the component              
                let pretemplate_info = runtime.exec_program.get_prenode_value(prenode_pointer).unwrap();
                let inputs_tags = component.inputs_tags.clone();
                let result = execute_template_call_complete(
                    pretemplate_info.template_name(),
                    pretemplate_info.parameter_instances().clone(),
                    inputs_tags,
                    program_archive,
                    runtime,
                    flag_verbose,
                )?;
                
                let (node_pointer, is_parallel) = safe_unwrap_to_valid_node_pointer(result, line!());
                
                let environment_response = ExecutionEnvironment::get_mut_component_res(&mut runtime.environment, symbol);
                let component_slice = treat_result_with_environment_error(
                    environment_response,
                    meta,
                    &mut runtime.runtime_errors,
                    &runtime.call_trace,
                )?;
                let memory_response = if is_anonymous_component {
                    ComponentSlice::get_mut_reference_to_single_value(
                        component_slice,
                        &Vec::new(),
                    )
                } else{
                    ComponentSlice::get_mut_reference_to_single_value(
                        component_slice,
                        &accessing_information.before_signal,
                    )
                };
                let component = treat_result_with_memory_error(
                    memory_response,
                    meta,
                    &mut runtime.runtime_errors,
                    &runtime.call_trace,
                )?;
                
                let init_result = ComponentRepresentation::initialize_component(
                    component,
                    node_pointer,
                    &mut runtime.exec_program,
                );
                treat_result_with_memory_error(
                    init_result,
                    meta,
                    &mut runtime.runtime_errors,
                    &runtime.call_trace,
                )?;
                if let Option::Some(actual_node) = actual_node {
                    let data = SubComponentData {
                        name: symbol.to_string(),
                        is_parallel,
                        goes_to: node_pointer,
                        indexed_with: accessing_information.before_signal.clone(),
                    };
                    actual_node.add_arrow(full_symbol.clone(), data);
                } else {
                    unreachable!();
                }
            }
            Option::None
        } else {
            let signal_accessed = accessing_information.signal_access.clone().unwrap();
            debug_assert!(FoldedValue::valid_arithmetic_slice(&r_folded));
            let arithmetic_slice = r_folded.arithmetic_slice.unwrap();
            let tags = if r_folded.tags.is_some() {
                r_folded.tags.unwrap()
            } else {
                TagInfo::new()
            };

            let memory_response = ComponentRepresentation::assign_value_to_signal(
                component,
                &signal_accessed,
                &accessing_information.after_signal,
                &arithmetic_slice.route(),
                tags,
            );
            treat_result_with_memory_error_void(
                memory_response,
                meta,
                &mut runtime.runtime_errors,
                &runtime.call_trace,
            )?;
            if !component.is_initialized && component.is_ready_initialize() {  
                // calls to execute and initialize the component              
                let pretemplate_info = runtime.exec_program.get_prenode_value(
                    component.node_pointer.unwrap()
                ).unwrap();
                let inputs_tags = component.inputs_tags.clone();

                let folded_result = execute_template_call_complete(
                    pretemplate_info.template_name(),
                    pretemplate_info.parameter_instances().clone(),
                    inputs_tags,
                    program_archive,
                    runtime,
                    flag_verbose,
                )?;
                
                let (node_pointer, is_parallel) = safe_unwrap_to_valid_node_pointer(folded_result, line!());
                
                let environment_response = ExecutionEnvironment::get_mut_component_res(&mut runtime.environment, symbol);
                let component_slice = treat_result_with_environment_error(
                    environment_response,
                    meta,
                    &mut runtime.runtime_errors,
                    &runtime.call_trace,
                )?;
                let memory_response = if is_anonymous_component {
                    ComponentSlice::get_mut_reference_to_single_value(
                        component_slice,
                        &Vec::new(),
                    )
                } else{
                    ComponentSlice::get_mut_reference_to_single_value(
                        component_slice,
                        &accessing_information.before_signal,
                    )
                };
                let component = treat_result_with_memory_error(
                    memory_response,
                    meta,
                    &mut runtime.runtime_errors,
                    &runtime.call_trace,
                )?;
                
                let init_result = ComponentRepresentation::initialize_component(
                    component,
                    node_pointer,
                    &mut runtime.exec_program,
                );
                treat_result_with_memory_error_void(
                    init_result,
                    meta,
                    &mut runtime.runtime_errors,
                    &runtime.call_trace,
                )?;
                if let Option::Some(actual_node) = actual_node {
                    let data = SubComponentData {
                        name: symbol.to_string(),
                        goes_to: node_pointer,
                        is_parallel,
                        indexed_with: accessing_information.before_signal.clone(),
                    };
                    let component_symbol = create_component_symbol(symbol, &accessing_information);
                    actual_node.add_arrow(component_symbol, data);
                } else {
                    unreachable!();
                }
            }
            Option::Some(arithmetic_slice)
        }
    } else {
        unreachable!();
    };
    if let Option::Some(arithmetic_slice) = possible_arithmetic_slice {
        let ret = Constrained { left: full_symbol, right: arithmetic_slice };
        Result::Ok(Some(ret))
    } else {
        Result::Ok(None)
    }
}

fn signal_is_initialized(signal_previous_value: &MemorySlice<bool>, meta: &Meta, mut runtime_errors: &mut ReportCollection,
    call_trace: &[String],) -> bool {
    for i in 0..SignalSlice::get_number_of_cells(&signal_previous_value){
        let signal_was_assigned = treat_result_with_memory_error(
            SignalSlice::access_value_by_index(&signal_previous_value, i),
            meta,
            &mut runtime_errors,
            &call_trace,
        );
        if let Ok(signal_was_assigned) = signal_was_assigned {
            if signal_was_assigned { return true; }
        }
    }
    return false;
}

// Evaluates the given condition and executes the corresponding statement. Returns a tuple (a,b) where a is the possible value returned and b is the value of the condition (in case the evaluation was successful)
fn execute_conditional_statement(
    condition: &Expression,
    true_case: &Statement,
    false_case: Option<&Statement>,
    program_archive: &ProgramArchive,
    runtime: &mut RuntimeInformation,
    actual_node: &mut Option<ExecutedTemplate>,
    flag_verbose: bool,
) -> Result<(Option<FoldedValue>, Option<bool>), ()> {
    let f_cond = execute_expression(condition, program_archive, runtime, flag_verbose)?;
    let ae_cond = safe_unwrap_to_single_arithmetic_expression(f_cond, line!());
    let possible_cond_bool_value =
        AExpr::get_boolean_equivalence(&ae_cond, runtime.constants.get_p());
    if let Some(cond_bool_value) = possible_cond_bool_value {
        let ret_value = match false_case {
            Some(else_stmt) if !cond_bool_value => {
                execute_statement(else_stmt, program_archive, runtime, actual_node, flag_verbose)?
            }
            None if !cond_bool_value => None,
            _ => execute_statement(true_case, program_archive, runtime, actual_node, flag_verbose)?,
        };
        Result::Ok((ret_value, Option::Some(cond_bool_value)))
    } else {
        let previous_block_type = runtime.block_type;
        runtime.block_type = BlockType::Unknown;
        let mut ret_value = execute_statement(true_case, program_archive, runtime, actual_node, flag_verbose)?;
        if let Option::Some(else_stmt) = false_case {
            let else_ret = execute_statement(else_stmt, program_archive, runtime, actual_node, flag_verbose)?;
            if ret_value.is_none() {
                ret_value = else_ret;
            }
        }
        runtime.block_type = previous_block_type;
        return Result::Ok((ret_value, Option::None));
    }
}

fn execute_sequence_of_statements(
    stmts: &[Statement],
    program_archive: &ProgramArchive,
    runtime: &mut RuntimeInformation,
    actual_node: &mut Option<ExecutedTemplate>,
    flag_verbose: bool,
    is_complete_template: bool
) -> Result<Option<FoldedValue>, ()> {
    for stmt in stmts.iter() {
        let f_value = execute_statement(stmt, program_archive, runtime, actual_node, flag_verbose)?;
        if f_value.is_some() {
            return Result::Ok(f_value);
        }
    }
    if is_complete_template{
        execute_delayed_declarations(program_archive, runtime, actual_node, flag_verbose)?;
    }
    Result::Ok(Option::None)
}

fn execute_delayed_declarations(
    program_archive: &ProgramArchive,
    runtime: &mut RuntimeInformation,
    actual_node: &mut Option<ExecutedTemplate>,
    flag_verbose: bool,
)-> Result<(), ()> {
    for (component_name, (meta, dimensions)) in runtime.anonymous_components.clone(){
        let mut arithmetic_values = Vec::new();
        for dimension in dimensions.iter() {
            let f_dimensions = execute_expression(dimension, program_archive, runtime, flag_verbose)?;
            arithmetic_values
                .push(safe_unwrap_to_single_arithmetic_expression(f_dimensions, line!()));
        }
        treat_result_with_memory_error_void(
            valid_array_declaration(&arithmetic_values),
            &meta,
            &mut runtime.runtime_errors,
            &runtime.call_trace,
        )?;
        let usable_dimensions =
            if let Option::Some(dimensions) = cast_indexing(&arithmetic_values) {
                dimensions
            } else {
                let err = Result::Err(ExecutionError::ArraySizeTooBig);
                treat_result_with_execution_error(
                    err,
                    &meta,
                    &mut runtime.runtime_errors,
                    &runtime.call_trace,
                )?
            };
        if let Option::Some(node) = actual_node {
            node.add_component(&component_name, &usable_dimensions);
        }           
    }
    Result::Ok(())
}

//************************************************* Expression execution support *************************************************

fn create_component_symbol(symbol: &str, access_information: &AccessingInformation) -> String {
    let mut appendix = "".to_string();
    let bf_signal = create_index_appendix(&access_information.before_signal);
    appendix.push_str(&bf_signal);
    format!("{}{}", symbol, appendix)
}

fn create_symbol(symbol: &str, access_information: &AccessingInformation) -> String {
    let mut appendix = "".to_string();
    let bf_signal = create_index_appendix(&access_information.before_signal);
    let af_signal = create_index_appendix(&access_information.after_signal);
    appendix.push_str(&bf_signal);
    if let Option::Some(signal_accessed) = &access_information.signal_access {
        let signal = format!(".{}", signal_accessed);
        appendix.push_str(&signal);
    }
    appendix.push_str(&af_signal);
    format!("{}{}", symbol, appendix)
}

fn create_index_appendix(indexing: &[usize]) -> String {
    let mut appendix = "".to_string();
    for index in indexing {
        let index = format!("[{}]", index);
        appendix.push_str(&index);
    }
    appendix
}

fn execute_variable(
    meta: &Meta,
    symbol: &str,
    access: &[Access],
    program_archive: &ProgramArchive,
    runtime: &mut RuntimeInformation,
    flag_verbose: bool
) -> Result<FoldedValue, ()> {
    let access_information = treat_accessing(meta, access, program_archive, runtime, flag_verbose)?;
    if access_information.undefined {
        let arithmetic_slice = Option::Some(AExpressionSlice::new(&AExpr::NonQuadratic));
        return Result::Ok(FoldedValue { arithmetic_slice, ..FoldedValue::default() });
    }
    debug_assert!(access_information.signal_access.is_none());
    debug_assert!(access_information.after_signal.is_empty());
    let indexing = access_information.before_signal;
    let environment_response = ExecutionEnvironment::get_variable_res(&runtime.environment, symbol);
    let (var_tag, ae_slice) = treat_result_with_environment_error(
        environment_response,
        meta,
        &mut runtime.runtime_errors,
        &runtime.call_trace,
    )?;
    let memory_response = AExpressionSlice::access_values(&ae_slice, &indexing);
    let ae_slice = treat_result_with_memory_error(
        memory_response,
        meta,
        &mut runtime.runtime_errors,
        &runtime.call_trace,
    )?;
    Result::Ok(FoldedValue { arithmetic_slice: Option::Some(ae_slice), tags: Option::Some(var_tag.clone()), ..FoldedValue::default() })
}

fn execute_signal(
    meta: &Meta,
    symbol: &str,
    access: &[Access],
    program_archive: &ProgramArchive,
    runtime: &mut RuntimeInformation,
    flag_verbose: bool
) -> Result<FoldedValue, ()> {
    let access_information = treat_accessing(meta, access, program_archive, runtime, flag_verbose)?;
    if access_information.undefined {
        let arithmetic_slice = Option::Some(AExpressionSlice::new(&AExpr::NonQuadratic));
        return Result::Ok(FoldedValue { arithmetic_slice, ..FoldedValue::default() });
    }
    debug_assert!(access_information.after_signal.is_empty());
    let indexing = &access_information.before_signal;
    let environment_response = if ExecutionEnvironment::has_input(&runtime.environment, symbol) {
        ExecutionEnvironment::get_input_res(&runtime.environment, symbol)
    } else if ExecutionEnvironment::has_output(&runtime.environment, symbol) {
        ExecutionEnvironment::get_output_res(&runtime.environment, symbol)
    } else if ExecutionEnvironment::has_intermediate(&runtime.environment, symbol) {
        ExecutionEnvironment::get_intermediate_res(&runtime.environment, symbol)
    } else {
        unreachable!();
    };
    let (tags, signal_slice) = treat_result_with_environment_error(
        environment_response,
        meta,
        &mut runtime.runtime_errors,
        &runtime.call_trace,
    )?;
    if let Some(acc) = access_information.signal_access {
        if tags.contains_key(&acc) {
            let value_tag = tags.get(&acc).unwrap();
            if let Some(value_tag) = value_tag {
                let a_value = AExpr::Number { value: value_tag.clone() };
                let ae_slice = AExpressionSlice::new(&a_value);
                Result::Ok(FoldedValue { arithmetic_slice: Option::Some(ae_slice), ..FoldedValue::default() })
            }
            else {
                let error = MemoryError::TagValueNotInitializedAccess;
                treat_result_with_memory_error(
                    Result::Err(error),
                    meta,
                    &mut runtime.runtime_errors,
                    &runtime.call_trace,
                )?
            }
        }
        else { unreachable!() }
    } else {
        let memory_response = SignalSlice::access_values(signal_slice, indexing);
        let signal_slice = treat_result_with_memory_error(
            memory_response,
            meta,
            &mut runtime.runtime_errors,
            &runtime.call_trace,
        )?;
        let full_symbol = create_symbol(symbol, &access_information);
        let signal_access = signal_to_arith(full_symbol, signal_slice);
        let arith_slice = treat_result_with_memory_error(
            signal_access,
            meta,
            &mut runtime.runtime_errors,
            &runtime.call_trace,
        )?;
        Result::Ok(FoldedValue {
            arithmetic_slice: Option::Some(arith_slice),
            tags: Option::Some(tags.clone()),
            ..FoldedValue::default()
        })
    }
}

fn signal_to_arith(symbol: String, slice: SignalSlice) -> Result<AExpressionSlice, MemoryError> {
    let mut expressions = vec![];
    let (route, values) = slice.destruct();
    let mut symbols = vec![];
    unfold_signals(symbol, 0, &route, &mut symbols);
    let mut index = 0;
    while index < symbols.len() && values[index] {
        expressions.push(AExpr::Signal { symbol: symbols[index].clone() });
        index += 1;
    }
    if index == symbols.len() {
        Result::Ok(AExpressionSlice::new_array(route, expressions))
    } else {
        Result::Err(MemoryError::InvalidAccess(TypeInvalidAccess::BadDimensions))
    }
}

fn unfold_signals(current: String, dim: usize, lengths: &[usize], result: &mut Vec<String>) {
    if dim == lengths.len() {
        result.push(current);
    } else {
        for i in 0..lengths[dim] {
            unfold_signals(format!("{}[{}]", current, i), dim + 1, lengths, result)
        }
    }
}

fn execute_component(
    meta: &Meta,
    symbol: &str,
    access: &[Access],
    program_archive: &ProgramArchive,
    runtime: &mut RuntimeInformation,
    flag_verbose: bool
) -> Result<FoldedValue, ()> {
    let access_information = treat_accessing(meta, access, program_archive, runtime, flag_verbose)?;
    if access_information.undefined {
        let arithmetic_slice = Option::Some(AExpressionSlice::new(&AExpr::NonQuadratic));
        return Result::Ok(FoldedValue { arithmetic_slice, ..FoldedValue::default() });
    }
    let environment_response =
        ExecutionEnvironment::get_component_res(&runtime.environment, symbol);
    let component_slice = treat_result_with_environment_error(
        environment_response,
        meta,
        &mut runtime.runtime_errors,
        &runtime.call_trace,
    )?;
    let memory_response = if runtime.anonymous_components.contains_key(symbol) {
        ComponentSlice::access_values(component_slice, &Vec::new())
    } else{
        ComponentSlice::access_values(component_slice, &access_information.before_signal)
    };
    let slice_result = treat_result_with_memory_error(
        memory_response,
        meta,
        &mut runtime.runtime_errors,
        &runtime.call_trace,
    )?;
    let resulting_component = safe_unwrap_to_single(slice_result, line!());
    let read_result = if resulting_component.is_ready_initialize() {
        Result::Ok(resulting_component)
    } else {
        Result::Err(MemoryError::InvalidAccess(TypeInvalidAccess::NoInitializedComponent))
    };
    let checked_component = treat_result_with_memory_error(
        read_result,
        meta,
        &mut runtime.runtime_errors,
        &runtime.call_trace,
    )?;
    if let Some(acc) = access_information.tag_access {
        if let Result::Ok(tags) = checked_component.get_signal(&access_information.signal_access.unwrap()) {
            let btree_map = tags.0;
            if btree_map.contains_key(&acc) {
                let value_tag = btree_map.get(&acc).unwrap();
                if let Some(value_tag) = value_tag {
                    let a_value = AExpr::Number { value: value_tag.clone() };
                    let ae_slice = AExpressionSlice::new(&a_value);
                    Result::Ok(FoldedValue { arithmetic_slice: Option::Some(ae_slice), ..FoldedValue::default() })
                }
                else {
                    let error = MemoryError::TagValueNotInitializedAccess;
                    treat_result_with_memory_error(
                        Result::Err(error),
                        meta,
                        &mut runtime.runtime_errors,
                        &runtime.call_trace,
                    )?
                }
            }
            else { unreachable!() }
        } else { unreachable!()}
    } 
    else if let Option::Some(signal_name) = &access_information.signal_access {
        let access_after_signal = &access_information.after_signal;
        let (tags_signal, signal) = treat_result_with_memory_error(
            checked_component.get_signal(signal_name),
            meta,
            &mut runtime.runtime_errors,
            &runtime.call_trace,
        )?;
        let slice = SignalSlice::access_values(signal, &access_after_signal);
        let slice = treat_result_with_memory_error(
            slice,
            meta,
            &mut runtime.runtime_errors,
            &runtime.call_trace,
        )?;
        let symbol = create_symbol(symbol, &access_information);
        let result = signal_to_arith(symbol, slice)
            .map(|s| FoldedValue { 
                arithmetic_slice: Option::Some(s),
                tags: Option::Some(tags_signal.clone()),
                ..FoldedValue::default() 
            });
        treat_result_with_memory_error(
            result,
            meta,
            &mut runtime.runtime_errors,
            &runtime.call_trace,
        )
    } else {
        Result::Ok(FoldedValue {
            node_pointer: checked_component.node_pointer,
            is_parallel: Some(false),
            ..FoldedValue::default()
        })
    }
}

fn prepare_environment_for_call(
    id: &str,
    arg_values: &[AExpressionSlice],
    program_archive: &ProgramArchive,
) -> ExecutionEnvironment {
    let functions = program_archive.get_function_names();
    let arg_names = if functions.contains(id) {
        program_archive.get_function_data(id).get_name_of_params()
    } else {
        program_archive.get_template_data(id).get_name_of_params()
    };

    let mut environment = ExecutionEnvironment::new();
    debug_assert_eq!(arg_names.len(), arg_values.len());
    for (arg_name, arg_value) in arg_names.iter().zip(arg_values) {
        ExecutionEnvironment::add_variable(&mut environment, arg_name, (TagInfo::new(), arg_value.clone()));
    }
    environment
}

fn execute_function_call(
    id: &str,
    program_archive: &ProgramArchive,
    runtime: &mut RuntimeInformation,
    flag_verbose: bool
) -> Result<FoldedValue, ()> {
    let previous_block = runtime.block_type;
    runtime.block_type = BlockType::Known;
    let function_body = program_archive.get_function_data(id).get_body_as_vec();
    let function_result =
        execute_sequence_of_statements(function_body, program_archive, runtime, &mut Option::None, flag_verbose, true)?;
    runtime.block_type = previous_block;
    let return_value = function_result.unwrap();
    debug_assert!(FoldedValue::valid_arithmetic_slice(&return_value));
    Result::Ok(return_value)
}

fn execute_template_call(
    id: &str,
    parameter_values: Vec<AExpressionSlice>,
    tag_values: BTreeMap<String, TagInfo>,
    program_archive: &ProgramArchive,
    runtime: &mut RuntimeInformation,
    flag_verbose: bool
) -> Result<FoldedValue, ()> {
    debug_assert!(runtime.block_type == BlockType::Known);
    let is_main = std::mem::replace(&mut runtime.public_inputs, vec![]);
    let is_parallel = program_archive.get_template_data(id).is_parallel();
    let is_custom_gate = program_archive.get_template_data(id).is_custom_gate();
    let args_names = program_archive.get_template_data(id).get_name_of_params();
    let template_body = program_archive.get_template_data(id).get_body_as_vec();
    let mut args_to_values = BTreeMap::new();
    debug_assert_eq!(args_names.len(), parameter_values.len());
    let mut instantiation_name = format!("{}(", id);
    let mut not_empty_name = false;
    for (name, value) in args_names.iter().zip(parameter_values) {
        instantiation_name.push_str(&format!("{},", value.to_string()));
        not_empty_name = true;
        args_to_values.insert(name.clone(), value.clone());
    }
    for (_input, input_tags) in &tag_values{
        for (_tag, value) in input_tags {
            if value.is_none(){
                instantiation_name.push_str("null,");
            }
            else{
                let value = value.clone().unwrap();
                instantiation_name.push_str(&format!("{},", value.to_string()));
            }
            not_empty_name = true;
        }
    }

    if not_empty_name  {
        instantiation_name.pop();
    }
    instantiation_name.push(')');
    let existent_node = runtime.exec_program.identify_node(id, &args_to_values, &tag_values);
    let node_pointer = if let Option::Some(pointer) = existent_node {
        pointer
    } else {
        let analysis =
            std::mem::replace(&mut runtime.analysis, Analysis::new(program_archive.id_max));
        let code = program_archive.get_template_data(id).get_body().clone();
        let mut node_wrap = Option::Some(ExecutedTemplate::new(
            is_main,
            id.to_string(),
            instantiation_name,
            args_to_values,
            tag_values,
            code,
            is_parallel,
            is_custom_gate
        ));
        let ret = execute_sequence_of_statements(
            template_body,
            program_archive,
            runtime,
            &mut node_wrap,
            flag_verbose, 
            true
        )?;
        debug_assert!(ret.is_none());

        let result_check_components = environment_check_all_components_assigned(&runtime.environment);
        match result_check_components{
            Err((error, meta)) =>{
                treat_result_with_memory_error_void(
                    Err(error),
                    &meta,
                    &mut runtime.runtime_errors,
                    &runtime.call_trace,
                )?;
            },
            Ok(_) => {},
        }

        let new_node = node_wrap.unwrap();
        let analysis = std::mem::replace(&mut runtime.analysis, analysis);
        let node_pointer = runtime.exec_program.add_node_to_scheme(new_node, analysis);
        node_pointer
    };
    Result::Ok(FoldedValue { node_pointer: Option::Some(node_pointer), is_parallel: Option::Some(false), ..FoldedValue::default() })
}

fn preexecute_template_call(
    id: &str,
    parameter_values: &[AExpressionSlice],
    program_archive: &ProgramArchive,
    runtime: &mut RuntimeInformation,
) -> Result<FoldedValue, ()> {
    debug_assert!(runtime.block_type == BlockType::Known);
    let inputs =  program_archive.get_template_data(id).get_inputs();
    let outputs =  program_archive.get_template_data(id).get_outputs();

    let mut inputs_to_tags = HashMap::new();
    let mut outputs_to_tags = HashMap::new();


    for (name, info_input) in inputs {
        inputs_to_tags.insert(name.clone(), info_input.1.clone());
    }

    for (name, info_output) in outputs {
        outputs_to_tags.insert(name.clone(), info_output.1.clone());
    }

    let node_wrap = Option::Some(PreExecutedTemplate::new(
        id.to_string(),
        parameter_values.to_vec(),
        inputs_to_tags,
        outputs_to_tags,
    ));

    let new_node = node_wrap.unwrap();
    let node_pointer = runtime.exec_program.add_prenode_to_scheme(new_node);
    Result::Ok(FoldedValue { node_pointer: Option::Some(node_pointer), is_parallel: Option::Some(false), ..FoldedValue::default() })
}

fn execute_infix_op(
    meta: &Meta,
    infix: ExpressionInfixOpcode,
    l_value: &AExpr,
    r_value: &AExpr,
    runtime: &mut RuntimeInformation,
) -> Result<AExpr, ()> {
    use ExpressionInfixOpcode::*;
    let field = runtime.constants.get_p();
    let possible_result = match infix {
        Mul => Result::Ok(AExpr::mul(l_value, r_value, field)),
        Div => AExpr::div(l_value, r_value, field),
        Add => Result::Ok(AExpr::add(l_value, r_value, field)),
        Sub => Result::Ok(AExpr::sub(l_value, r_value, field)),
        Pow => Result::Ok(AExpr::pow(l_value, r_value, field)),
        IntDiv => AExpr::idiv(l_value, r_value, field),
        Mod => AExpr::mod_op(l_value, r_value, field),
        ShiftL => AExpr::shift_l(l_value, r_value, field),
        ShiftR => AExpr::shift_r(l_value, r_value, field),
        LesserEq => Result::Ok(AExpr::lesser_eq(l_value, r_value, field)),
        GreaterEq => Result::Ok(AExpr::greater_eq(l_value, r_value, field)),
        Lesser => Result::Ok(AExpr::lesser(l_value, r_value, field)),
        Greater => Result::Ok(AExpr::greater(l_value, r_value, field)),
        Eq => Result::Ok(AExpr::eq(l_value, r_value, field)),
        NotEq => Result::Ok(AExpr::not_eq(l_value, r_value, field)),
        BoolOr => Result::Ok(AExpr::bool_or(l_value, r_value, field)),
        BoolAnd => Result::Ok(AExpr::bool_and(l_value, r_value, field)),
        BitOr => Result::Ok(AExpr::bit_or(l_value, r_value, field)),
        BitAnd => Result::Ok(AExpr::bit_and(l_value, r_value, field)),
        BitXor => Result::Ok(AExpr::bit_xor(l_value, r_value, field)),
    };
    treat_result_with_arithmetic_error(
        possible_result,
        meta,
        &mut runtime.runtime_errors,
        &runtime.call_trace,
    )
}

fn execute_prefix_op(
    prefix_op: ExpressionPrefixOpcode,
    value: &AExpr,
    runtime: &mut RuntimeInformation,
) -> Result<AExpr, ()> {
    use ExpressionPrefixOpcode::*;
    let field = runtime.constants.get_p();
    let result = match prefix_op {
        BoolNot => AExpr::not(value, field),
        Sub => AExpr::prefix_sub(value, field),
        Complement => AExpr::complement_256(value, field),
    };
    Result::Ok(result)
}

//************************************************* Indexing support *************************************************

/*
Returns (A,B,C) where:
    A = indexes before a component access as arithmetic expressions
    B = possible signal accessed
    C = index where the signal is accessed, C == access.len() if there is none
*/
fn treat_indexing(
    start: usize,
    access: &[Access],
    program_archive: &ProgramArchive,
    runtime: &mut RuntimeInformation,
    flag_verbose: bool
) -> Result<(Vec<AExpr>, Option<String>, usize), ()> {
    let mut index_accesses = Vec::new();
    let mut signal_name = Option::None;
    let mut act = start;
    loop {
        if act >= access.len() {
            break;
        }
        match &access[act] {
            Access::ArrayAccess(index) => {
                let index_fold = execute_expression(index, program_archive, runtime, flag_verbose)?;
                let index_arithmetic_expression =
                    safe_unwrap_to_single_arithmetic_expression(index_fold, line!());
                index_accesses.push(index_arithmetic_expression);
                act += 1;
            }
            Access::ComponentAccess(name) => {
                signal_name = Option::Some(name.clone());
                break;
            }
        }
    }
    Result::Ok((index_accesses, signal_name, act))
}

/*
    ae_indexes are a valid indexing when
    all Number values fit in usize
*/
fn valid_indexing(ae_indexes: &[AExpr]) -> Result<(), MemoryError> {
    for ae_index in ae_indexes {
        if ae_index.is_number() && AExpr::get_usize(ae_index).is_none() {
            return Result::Err(MemoryError::OutOfBoundsError);
        }
    }
    Result::Ok(())
}

fn valid_array_declaration(ae_indexes: &[AExpr]) -> Result<(), MemoryError> {
    for ae_index in ae_indexes {
        if !ae_index.is_number() {
            return Result::Err(MemoryError::UnknownSizeDimension);
        }
    }
    Result::Ok(())
}

/*
    ae_indexes Numbers MUST fit in usize,
    this function must be call just
    if valid_indexing does not return
    Result::Err(..)
*/
fn cast_indexing(ae_indexes: &[AExpr]) -> Option<Vec<SliceCapacity>> {
    let mut sc_indexes = Vec::new();
    for ae_index in ae_indexes.iter() {
        if !ae_index.is_number() {
            return Option::None;
        }
        match AExpr::get_usize(ae_index) {
            Some(index) => { sc_indexes.push(index); },
            None => { return Option::None; },
        }
    }
    Option::Some(sc_indexes)
}

fn cast_index(ae_index: &AExpr) -> Option<SliceCapacity> {
    if !ae_index.is_number() {
        return Option::None;
    }
    match AExpr::get_usize(ae_index) {
        Some(index) => { Option::Some(index) },
        None => {  Option::None },
    }
}

/*
    Usable representation of a series of accesses performed over a symbol.
    AccessingInformation {
        pub undefined: bool ===> true if one of the index values could not be transformed into a SliceCapacity during the process,
        pub before_signal: Vec<SliceCapacity>,
        pub signal_access: Option<String> ==> may not appear,
        pub after_signal: Vec<SliceCapacity>
        pub tag_access: Option<String> ==> may not appear,
    }
*/
struct AccessingInformation {
    pub undefined: bool,
    pub before_signal: Vec<SliceCapacity>,
    pub signal_access: Option<String>,
    pub after_signal: Vec<SliceCapacity>,
    pub tag_access: Option<String>
}
fn treat_accessing(
    meta: &Meta,
    access: &[Access],
    program_archive: &ProgramArchive,
    runtime: &mut RuntimeInformation,
    flag_verbose: bool
) -> Result<AccessingInformation, ()> {
    let (ae_before_signal, signal_name, signal_index) =
        treat_indexing(0, access, program_archive, runtime, flag_verbose)?;
    let (ae_after_signal, tag_name , _tag_index) =
        treat_indexing(signal_index + 1, access, program_archive, runtime, flag_verbose)?;
    treat_result_with_memory_error(
        valid_indexing(&ae_before_signal),
        meta,
        &mut runtime.runtime_errors,
        &runtime.call_trace,
    )?;
    treat_result_with_memory_error(
        valid_indexing(&ae_after_signal),
        meta,
        &mut runtime.runtime_errors,
        &runtime.call_trace,
    )?;

    let possible_before_indexing = cast_indexing(&ae_before_signal);
    let possible_after_indexing = cast_indexing(&ae_after_signal);

    let undefined = possible_before_indexing.is_none() || possible_after_indexing.is_none();
    let signal_access = signal_name;
    let tag_access = tag_name;
    let (before_signal, after_signal) = if !undefined {
        (possible_before_indexing.unwrap(), possible_after_indexing.unwrap())
    } else {
        (Vec::new(), Vec::new())
    };
    Result::Ok(AccessingInformation { undefined, before_signal, after_signal, signal_access, tag_access})
}

//************************************************* Safe transformations *************************************************

fn safe_unwrap_to_single_arithmetic_expression(folded_value: FoldedValue, line: u32) -> AExpr {
    let slice_result = safe_unwrap_to_arithmetic_slice(folded_value, line);
    safe_unwrap_to_single(slice_result, line)
}
fn safe_unwrap_to_arithmetic_slice(folded_value: FoldedValue, line: u32) -> AExpressionSlice {
    debug_assert!(FoldedValue::valid_arithmetic_slice(&folded_value), "Caused by call at {}", line);
    folded_value.arithmetic_slice.unwrap()
}
fn safe_unwrap_to_valid_node_pointer(folded_value: FoldedValue, line: u32) -> (NodePointer, bool) {
    debug_assert!(FoldedValue::valid_node_pointer(&folded_value), "Caused by call at {}", line);
    (folded_value.node_pointer.unwrap(), folded_value.is_parallel.unwrap())
}
fn safe_unwrap_to_single<C: Clone>(slice: MemorySlice<C>, line: u32) -> C {
    debug_assert!(slice.is_single(), "Caused by call at {}", line);
    MemorySlice::unwrap_to_single(slice)
}

//************************************************* Result handling *************************************************

fn treat_result_with_arithmetic_error<C>(
    arithmetic_error: Result<C, ArithmeticError>,
    meta: &Meta,
    runtime_errors: &mut ReportCollection,
    call_trace: &[String],
) -> Result<C, ()> {
    use ReportCode::RuntimeError;
    match arithmetic_error {
        Result::Ok(c) => Result::Ok(c),
        Result::Err(arithmetic_error) => {
            let report = match arithmetic_error {
                ArithmeticError::DivisionByZero => {
                    Report::error("Division by zero".to_string(), RuntimeError)
                }
                ArithmeticError::BitOverFlowInShift => {
                    Report::error("Shifting caused bit overflow".to_string(), RuntimeError)
                }
            };
            add_report_to_runtime(report, meta, runtime_errors, call_trace);
            Result::Err(())
        }
    }
}

fn treat_result_with_memory_error_void(
    memory_error: Result<(), MemoryError>,
    meta: &Meta,
    runtime_errors: &mut ReportCollection,
    call_trace: &[String],
) -> Result<(), ()> {
    use ReportCode::RuntimeError;
    match memory_error {
        Result::Ok(()) => Result::Ok(()),
        Result::Err(MemoryError::MismatchedDimensionsWeak) => {
                    let report = Report::warning("Typing warning: Mismatched dimensions, assigning to an array an expression of smaller length, the remaining positions are assigned to 0".to_string(), RuntimeError);
                    add_report_to_runtime(report, meta, runtime_errors, call_trace);
                    Ok(())
                },
        Result::Err(memory_error) => {
            let report = match memory_error {
                MemoryError::InvalidAccess(type_invalid_access) => {
                    match type_invalid_access{
                        TypeInvalidAccess::MissingInputs =>{
                            Report::error("Exception caused by invalid access: trying to access to an output signal of a component with not all its inputs initialized".to_string(),
                                RuntimeError)
                        },
                        TypeInvalidAccess::NoInitializedComponent =>{
                            Report::error("Exception caused by invalid access: trying to access to a component that is not initialized" .to_string(),
                                RuntimeError)
                        },
                        TypeInvalidAccess::BadDimensions =>{
                            Report::error("Exception caused by invalid access: invalid dimensions" .to_string(),
                                RuntimeError)
                        }
                    }
                }
                MemoryError::AssignmentError(type_asig_error) => {
                    match type_asig_error{
                        TypeAssignmentError::MultipleAssignments =>{
                            Report::error("Exception caused by invalid assignment: signal already assigned".to_string(),
                                RuntimeError)
                        },
                        TypeAssignmentError::AssignmentOutput =>{
                            Report::error("Exception caused by invalid assignment: trying to assign a value to an output signal of a component".to_string(),
                                RuntimeError)
                        },
                    }
                },
                MemoryError::OutOfBoundsError => {
                    Report::error("Out of bounds exception".to_string(), RuntimeError)
                },
                MemoryError::MismatchedDimensions => {
                    Report::error("Typing error found: mismatched dimensions".to_string(), RuntimeError)
                },

                MemoryError::UnknownSizeDimension => {
                    Report::error("Array dimension with unknown size".to_string(), RuntimeError)
                },
                MemoryError::AssignmentMissingTags => Report::error(
                    "Invalid assignment: missing tags required by input signal".to_string(),
                    RuntimeError,
                ),
                MemoryError::AssignmentTagAfterInit => Report::error(
                    "Invalid assignment: tags cannot be assigned to a signal already initialized".to_string(),
                    RuntimeError,
                ),
                MemoryError::AssignmentTagTwice => Report::error(
                    "Invalid assignment: this tag already got a value".to_string(),
                    RuntimeError,
                ),
                MemoryError::AssignmentTagInput => Report::error(
                    "Invalid assignment: this tag belongs to an input which already got a value".to_string(),
                    RuntimeError,
                ),
                MemoryError::MismatchedDimensionsWeak => unreachable!()
                ,
                MemoryError::TagValueNotInitializedAccess => Report::error(
                    "Tag value has not been previously initialized".to_string(), 
                    RuntimeError)
                , 
                MemoryError::MissingInputs(name) => Report::error(
                    format!("Component {} is created but not all its inputs are initialized", name),
                    RuntimeError,
                )
            };
            add_report_to_runtime(report, meta, runtime_errors, call_trace);
            Result::Err(())
        }
    }
}

fn treat_result_with_memory_error<C>(
    memory_error: Result<C, MemoryError>,
    meta: &Meta,
    runtime_errors: &mut ReportCollection,
    call_trace: &[String],
) -> Result<C, ()> {
    use ReportCode::RuntimeError;
    match memory_error {
        Result::Ok(c) => Result::Ok(c),
        Result::Err(memory_error) => {
            let report = match memory_error {
                MemoryError::InvalidAccess(type_invalid_access) => {
                    match type_invalid_access{
                        TypeInvalidAccess::MissingInputs =>{
                            Report::error("Exception caused by invalid access: trying to access to an output signal of a component with not all its inputs initialized".to_string(),
                                RuntimeError)
                        },
                        TypeInvalidAccess::NoInitializedComponent =>{
                            Report::error("Exception caused by invalid access: trying to access to a component that is not initialized" .to_string(),
                                RuntimeError)
                        },
                        TypeInvalidAccess::BadDimensions =>{
                            Report::error("Exception caused by invalid access: invalid dimensions" .to_string(),
                                RuntimeError)
                        }
                    }
                },
                MemoryError::AssignmentError(type_asig_error) => {
                    match type_asig_error{
                        TypeAssignmentError::MultipleAssignments =>{
                            Report::error("Exception caused by invalid assignment: signal already assigned".to_string(),
                                RuntimeError)
                        },
                        TypeAssignmentError::AssignmentOutput =>{
                            Report::error("Exception caused by invalid assignment: trying to assign a value to an output signal of a component".to_string(),
                                RuntimeError)
                        },
                    }
                },
                MemoryError::AssignmentMissingTags => Report::error(
                    "Invalid assignment: missing tags required by input signal".to_string(),
                    RuntimeError,
                ),
                MemoryError::AssignmentTagAfterInit => Report::error(
                    "Invalid assignment: tags cannot be assigned to a signal already initialized".to_string(),
                    RuntimeError,
                ),
                MemoryError::AssignmentTagTwice => Report::error(
                    "Invalid assignment: this tag already got a value".to_string(),
                    RuntimeError,
                ),
                MemoryError::AssignmentTagInput => Report::error(
                    "Invalid assignment: this tag belongs to an input which already got a value".to_string(),
                    RuntimeError,
                ),
                MemoryError::OutOfBoundsError => {
                    Report::error("Out of bounds exception".to_string(), RuntimeError)
                },
                MemoryError::MismatchedDimensions => {
                    Report::error(" Typing error found: mismatched dimensions".to_string(), RuntimeError)
                },
                MemoryError::UnknownSizeDimension => {
                    Report::error("Array dimension with unknown size".to_string(), RuntimeError)
                }
                MemoryError::TagValueNotInitializedAccess => {
                    Report::error("Tag value has not been previously initialized".to_string(), RuntimeError)

                } 
                MemoryError::MismatchedDimensionsWeak => {
                    unreachable!()
                },
                MemoryError::MissingInputs(name) => Report::error(
                    format!("Component {} is created but not all its inputs are initialized", name),
                    RuntimeError,
                )
                
            };
            add_report_to_runtime(report, meta, runtime_errors, call_trace);
            Result::Err(())
        }
    }
}

fn treat_result_with_environment_error<C>(
    environment_error: Result<C, ExecutionEnvironmentError>,
    meta: &Meta,
    runtime_errors: &mut ReportCollection,
    call_trace: &[String],
) -> Result<C, ()> {
    use ReportCode::*;
    match environment_error {
        Result::Ok(c) => Result::Ok(c),
        Result::Err(environment_error) => {
            let report = match environment_error {
                ExecutionEnvironmentError::NonExistentSymbol => {
                    Report::error("Accessing non existent symbol".to_string(), RuntimeError)
                }
            };
            add_report_to_runtime(report, meta, runtime_errors, call_trace);
            Result::Err(())
        }
    }
}

fn treat_result_with_execution_error<C>(
    execution_error: Result<C, ExecutionError>,
    meta: &Meta,
    runtime_errors: &mut ReportCollection,
    call_trace: &[String],
) -> Result<C, ()> {
    use ExecutionError::*;
    match execution_error {
        Result::Ok(c) => Result::Ok(c),
        Result::Err(execution_error) => {
            let report = match execution_error {
                NonQuadraticConstraint => Report::error(
                    "Non quadratic constraints are not allowed!".to_string(),
                    ReportCode::RuntimeError,
                ),
                FalseAssert => {
                    Report::error("False assert reached".to_string(), ReportCode::RuntimeError)
                }
                ArraySizeTooBig => Report::error(
                    "The size of the array is expected to be a usize".to_string(),
                    ReportCode::RuntimeError,
                ),
            };
            add_report_to_runtime(report, meta, runtime_errors, call_trace);
            Result::Err(())
        }
    }
}

fn treat_result_with_execution_warning<C>(
    execution_error: Result<C, ExecutionWarning>,
    meta: &Meta,
    runtime_errors: &mut ReportCollection,
    call_trace: &[String],
) -> Result<(), ()> {
    use ExecutionWarning::*;
    match execution_error {
        Result::Ok(_) => Result::Ok(()),
        Result::Err(execution_error) => {
            let report = match execution_error {
                CanBeQuadraticConstraint => Report::warning(
                    "Consider using <== instead of <-- to add the corresponding quadratic constraint".to_string(),
                    ReportCode::RuntimeWarning,
                )
            };
            add_report_to_runtime(report, meta, runtime_errors, call_trace);
            Result::Ok(())
        }
    }
}

fn add_report_to_runtime(
    report: Report,
    meta: &Meta,
    runtime_errors: &mut ReportCollection,
    call_trace: &[String],
) {
    let mut report = report;
    report.add_primary(meta.location.clone(), meta.get_file_id(), "found here".to_string());

    let mut trace = "call trace:\n".to_string();
    let mut spacing = "".to_string();
    for call in call_trace.iter() {
        let msg = format!("{}->{}\n", spacing, call);
        trace.push_str(msg.as_str());
        spacing.push_str(" ");
    }
    report.add_note(trace);
    runtime_errors.push(report);
}<|MERGE_RESOLUTION|>--- conflicted
+++ resolved
@@ -464,27 +464,14 @@
             let arithmetic_slice = safe_unwrap_to_arithmetic_slice(f_result, line!());
             if *op == AssignOp::AssignConstraintSignal{
                 for i in 0..AExpressionSlice::get_number_of_cells(&arithmetic_slice){
-<<<<<<< HEAD
-                    let _value_cell = treat_result_with_memory_error(
-=======
+
                     let value_cell = treat_result_with_memory_error(
->>>>>>> 6c7fb428
                         AExpressionSlice::access_value_by_index(&arithmetic_slice, i),
                         meta,
                         &mut runtime.runtime_errors,
                         &runtime.call_trace,
                     )?;
-<<<<<<< HEAD
-                    //let constraint_expression = AExpr::transform_expression_to_constraint_form(
-                    //    value_cell,
-                    //    runtime.constants.get_p(),
-                    //).unwrap();
-                    //if let Option::Some(node) = actual_node {
-                        //for signal in constraint_expression.take_signals(){
-                        //    node.add_underscored_signal(signal);
-                        //} 
-                    //}
-=======
+
                     let constraint_expression = AExpr::transform_expression_to_constraint_form(
                         value_cell,
                         runtime.constants.get_p(),
@@ -494,7 +481,6 @@
                             node.add_underscored_signal(signal);
                         } 
                     }
->>>>>>> 6c7fb428
                 }
             }
             Option::None
