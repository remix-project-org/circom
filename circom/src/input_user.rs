use std::path::PathBuf;

pub struct Input {
    pub input_program: PathBuf,
    pub out_r1cs: PathBuf,
    pub out_json_constraints: PathBuf,
    pub out_wat_code: PathBuf,
    pub out_wasm_code: PathBuf,
    pub out_wasm_name: String,
    pub out_js_folder: PathBuf,
    pub out_c_run_name: String,
    pub out_c_folder: PathBuf,
    pub out_c_code: PathBuf,
    pub out_c_dat: PathBuf,
    pub out_sym: PathBuf,
    //pub field: &'static str,
    pub c_flag: bool,
    pub wasm_flag: bool,
    pub wat_flag: bool,
    pub r1cs_flag: bool,
    pub sym_flag: bool,
    pub json_constraint_flag: bool,
    pub json_substitution_flag: bool,
    pub main_inputs_flag: bool,
    pub print_ir_flag: bool,
    pub fast_flag: bool,
    pub reduced_simplification_flag: bool,
    pub parallel_simplification_flag: bool,
    pub flag_old_heuristics: bool,
    pub inspect_constraints_flag: bool,
    pub no_rounds: usize,
    pub flag_verbose: bool,
    pub prime: String,
}


const R1CS: &'static str = "r1cs";
const WAT: &'static str = "wat";
const WASM: &'static str = "wasm";
const CPP: &'static str = "cpp";
const JS: &'static str = "js";
const DAT: &'static str = "dat";
const SYM: &'static str = "sym";
const JSON: &'static str = "json";


impl Input {
    pub fn new() -> Result<Input, ()> {
        use input_processing::SimplificationStyle;
        let matches = input_processing::view();
        let input = input_processing::get_input(&matches)?;
        let file_name = input.file_stem().unwrap().to_str().unwrap().to_string();
        let output_path = input_processing::get_output_path(&matches)?;
        let output_c_path = Input::build_folder(&output_path, &file_name, CPP);
        let output_js_path = Input::build_folder(&output_path, &file_name, JS);
        let o_style = input_processing::get_simplification_style(&matches)?;
        Result::Ok(Input {
            //field: P_BN128,
            input_program: input,
            out_r1cs: Input::build_output(&output_path, &file_name, R1CS),
            out_wat_code: Input::build_output(&output_js_path, &file_name, WAT),
            out_wasm_code: Input::build_output(&output_js_path, &file_name, WASM),
	        out_js_folder: output_js_path.clone(),
	        out_wasm_name: file_name.clone(),
	        out_c_folder: output_c_path.clone(),
	        out_c_run_name: file_name.clone(),
            out_c_code: Input::build_output(&output_c_path, &file_name, CPP),
            out_c_dat: Input::build_output(&output_c_path, &file_name, DAT),
            out_sym: Input::build_output(&output_path, &file_name, SYM),
            out_json_constraints: Input::build_output(
                &output_path,
                &format!("{}_constraints", file_name),
                JSON,
            ),
            wat_flag:input_processing::get_wat(&matches),
            wasm_flag: input_processing::get_wasm(&matches),
            c_flag: input_processing::get_c(&matches),
            r1cs_flag: input_processing::get_r1cs(&matches),
            sym_flag: input_processing::get_sym(&matches),
            main_inputs_flag: input_processing::get_main_inputs_log(&matches),
            json_constraint_flag: input_processing::get_json_constraints(&matches),
            json_substitution_flag: input_processing::get_json_substitutions(&matches),
            print_ir_flag: input_processing::get_ir(&matches),
            no_rounds: if let SimplificationStyle::O2(r) = o_style { r } else { 0 },
            fast_flag: o_style == SimplificationStyle::O0,
            reduced_simplification_flag: o_style == SimplificationStyle::O1,
            parallel_simplification_flag: input_processing::get_parallel_simplification(&matches),
            inspect_constraints_flag: input_processing::get_inspect_constraints(&matches),
<<<<<<< HEAD
            flag_verbose: input_processing::get_flag_verbose(&matches),
            flag_old_heuristics: input_processing::get_flag_old_heuristics(&matches),
=======
            flag_verbose: input_processing::get_flag_verbose(&matches), 
            prime: input_processing::get_prime(&matches)?,
>>>>>>> 6508db92
        })
    }

    fn build_folder(output_path: &PathBuf, filename: &str, ext: &str) -> PathBuf {
        let mut file = output_path.clone();
	    let folder_name = format!("{}_{}",filename,ext);
	    file.push(folder_name);
	    file
    }
    
    fn build_output(output_path: &PathBuf, filename: &str, ext: &str) -> PathBuf {
        let mut file = output_path.clone();
        file.push(format!("{}.{}",filename,ext));
        file
    }

    pub fn input_file(&self) -> &str {
        &self.input_program.to_str().unwrap()
    }
    pub fn r1cs_file(&self) -> &str {
        self.out_r1cs.to_str().unwrap()
    }
    pub fn sym_file(&self) -> &str {
        self.out_sym.to_str().unwrap()
    }
    pub fn wat_file(&self) -> &str {
        self.out_wat_code.to_str().unwrap()
    }
    pub fn wasm_file(&self) -> &str {
        self.out_wasm_code.to_str().unwrap()
    }
    pub fn js_folder(&self) -> &str {
        self.out_js_folder.to_str().unwrap()
    }
    pub fn wasm_name(&self) -> String {
        self.out_wasm_name.clone()
    }

    pub fn c_folder(&self) -> &str {
        self.out_c_folder.to_str().unwrap()
    }
    pub fn c_run_name(&self) -> String {
        self.out_c_run_name.clone()
    }

    pub fn c_file(&self) -> &str {
        self.out_c_code.to_str().unwrap()
    }
    pub fn dat_file(&self) -> &str {
        self.out_c_dat.to_str().unwrap()
    }
    pub fn json_constraints_file(&self) -> &str {
        self.out_json_constraints.to_str().unwrap()
    }
    pub fn wasm_flag(&self) -> bool {
        self.wasm_flag
    }
    pub fn wat_flag(&self) -> bool {
        self.wat_flag
    }
    pub fn c_flag(&self) -> bool {
        self.c_flag
    }
    pub fn unsimplified_flag(&self) -> bool {
        self.fast_flag
    }
    pub fn r1cs_flag(&self) -> bool {
        self.r1cs_flag
    }
    pub fn json_constraints_flag(&self) -> bool {
        self.json_constraint_flag
    }
    pub fn json_substitutions_flag(&self) -> bool {
        self.json_substitution_flag
    }
    pub fn main_inputs_flag(&self) -> bool {
        self.main_inputs_flag
    }
    pub fn sym_flag(&self) -> bool {
        self.sym_flag
    }
    pub fn print_ir_flag(&self) -> bool {
        self.print_ir_flag
    }
    pub fn inspect_constraints_flag(&self) -> bool {
        self.inspect_constraints_flag
    }
    pub fn flag_verbose(&self) -> bool {
        self.flag_verbose
    }
    pub fn reduced_simplification_flag(&self) -> bool {
        self.reduced_simplification_flag
    }
    pub fn parallel_simplification_flag(&self) -> bool {
        self.parallel_simplification_flag
    }
    pub fn flag_old_heuristics(&self) -> bool {
        self.flag_old_heuristics
    }
    pub fn no_rounds(&self) -> usize {
        self.no_rounds
    }
    pub fn prime(&self) -> String{
        self.prime.clone()
    }
}
mod input_processing {
    use ansi_term::Colour;
    use clap::{App, Arg, ArgMatches};
    use std::path::{Path, PathBuf};
    use crate::VERSION;

    pub fn get_input(matches: &ArgMatches) -> Result<PathBuf, ()> {
        let route = Path::new(matches.value_of("input").unwrap()).to_path_buf();
        if route.is_file() {
            Result::Ok(route)
        } else {
            Result::Err(eprintln!("{}", Colour::Red.paint("invalid input file")))
        }
    }

    pub fn get_output_path(matches: &ArgMatches) -> Result<PathBuf, ()> {
        let route = Path::new(matches.value_of("output").unwrap()).to_path_buf();
        if route.is_dir() {
            Result::Ok(route)
        } else {
            Result::Err(eprintln!("{}", Colour::Red.paint("invalid output path")))
        }
    }

    #[derive(Copy, Clone, Eq, PartialEq)]
    pub enum SimplificationStyle { O0, O1, O2(usize) }
    pub fn get_simplification_style(matches: &ArgMatches) -> Result<SimplificationStyle, ()> {

        let o_0 = matches.is_present("no_simplification");
        let o_1 = matches.is_present("reduced_simplification");
        let o_2 = matches.is_present("full_simplification");
        let o_2_argument = matches.value_of("full_simplification").unwrap();
        let no_rounds =
            if o_2_argument == "full" {
                Ok(usize::MAX) }
            else {
                usize::from_str_radix(o_2_argument, 10)
            };
        match (o_0, o_1, o_2, no_rounds) {
            (true, _, _, _) => Ok(SimplificationStyle::O0),
            (_, true, _, _) => Ok(SimplificationStyle::O1),
            (_, _, true, Ok(no_rounds)) => Ok(SimplificationStyle::O2(no_rounds)),
            (false, false, false, _) => Ok(SimplificationStyle::O1),
            _ => Result::Err(eprintln!("{}", Colour::Red.paint("invalid number of rounds")))
        }
    }

    pub fn get_json_constraints(matches: &ArgMatches) -> bool {
        matches.is_present("print_json_c")
    }

    pub fn get_json_substitutions(matches: &ArgMatches) -> bool {
        matches.is_present("print_json_sub")
    }

    pub fn get_sym(matches: &ArgMatches) -> bool {
        matches.is_present("print_sym")
    }

    pub fn get_r1cs(matches: &ArgMatches) -> bool {
        matches.is_present("print_r1cs")
    }

    pub fn get_wasm(matches: &ArgMatches) -> bool {
        matches.is_present("print_wasm")
    }

    pub fn get_wat(matches: &ArgMatches) -> bool {
        matches.is_present("print_wat")
    }

    pub fn get_c(matches: &ArgMatches) -> bool {
        matches.is_present("print_c")
    }

    pub fn get_main_inputs_log(matches: &ArgMatches) -> bool {
        matches.is_present("main_inputs_log")
    }

    pub fn get_parallel_simplification(matches: &ArgMatches) -> bool {
        matches.is_present("parallel_simplification")
    }

    pub fn get_ir(matches: &ArgMatches) -> bool {
        matches.is_present("print_ir")
    }
    pub fn get_inspect_constraints(matches: &ArgMatches) -> bool {
        matches.is_present("inspect_constraints")
    }

    pub fn get_flag_verbose(matches: &ArgMatches) -> bool {
        matches.is_present("flag_verbose")
    }

<<<<<<< HEAD
    pub fn get_flag_old_heuristics(matches: &ArgMatches) -> bool {
        matches.is_present("flag_old_heuristics")
=======
    pub fn get_prime(matches: &ArgMatches) -> Result<String, ()> {
        
        match matches.is_present("prime"){
            true => 
               {
                   let prime_value = matches.value_of("prime").unwrap();
                   if prime_value == "bn128"
                      || prime_value == "bls12381"
                      || prime_value == "goldilocks"{
                        Ok(String::from(matches.value_of("prime").unwrap()))
                    }
                    else{
                        Result::Err(eprintln!("{}", Colour::Red.paint("invalid prime number")))
                    }
               }
               
            false => Ok(String::from("bn128")),
        }
>>>>>>> 6508db92
    }

    pub fn view() -> ArgMatches<'static> {
        App::new("circom compiler")
            .version(VERSION)
            .author("IDEN3")
            .about("Compiler for the circom programming language")
            .arg(
                Arg::with_name("input")
                    .multiple(false)
                    .default_value("./circuit.circom")
                    .help("Path to a circuit with a main component"),
            )
            .arg(
                Arg::with_name("no_simplification")
                    .long("O0")
                    .hidden(false)
                    .takes_value(false)
                    .help("No simplification is applied")
            )
            .arg(
                Arg::with_name("reduced_simplification")
                    .long("O1")
                    .hidden(false)
                    .takes_value(false)
                    .help("Only applies var to var and var to constant simplification")
            )
            .arg(
                Arg::with_name("full_simplification")
                    .long("O2")
                    .takes_value(true)
                    .hidden(false)
                    .default_value("full")
                    .help("Full constraint simplification"),
            )
            .arg(
                Arg::with_name("output")
                    .short("o")
                    .long("output")
                    .takes_value(true)
                    .default_value(".")
                    .help("Path to the directory where the output will be written"),
            )
            .arg(
                Arg::with_name("print_json_c")
                    .long("json")
                    .takes_value(false)
                    .help("outputs the constraints in json format"),
            )
            .arg(
                Arg::with_name("print_ir")
                    .long("irout")
                    .takes_value(false)
                    .hidden(true)
                    .help("outputs the low-level IR of the given circom program"),
            )
            .arg(
                Arg::with_name("inspect_constraints")
                    .long("inspect")
                    .takes_value(false)
                    .help("Does an additional check over the constraints produced"),
            )
            .arg(
                Arg::with_name("print_json_sub")
                    .long("jsons")
                    .takes_value(false)
                    .hidden(true)
                    .help("outputs the substitution in json format"),
            )
            .arg(
                Arg::with_name("print_sym")
                    .long("sym")
                    .takes_value(false)
                    .help("outputs witness in sym format"),
            )
            .arg(
                Arg::with_name("print_r1cs")
                    .long("r1cs")
                    .takes_value(false)
                    .help("outputs the constraints in r1cs format"),
            )
            .arg(
                Arg::with_name("print_wasm")
                    .long("wasm")
                    .takes_value(false)
                    .help("Compiles the circuit to wasm"),
            )
            .arg(
                Arg::with_name("print_wat")
                    .long("wat")
                    .takes_value(false)
                    .help("Compiles the circuit to wat"),
            )
            .arg(
                Arg::with_name("print_c")
                    .long("c")
                    .short("c")
                    .takes_value(false)
                    .help("Compiles the circuit to c"),
            )
            .arg(
                Arg::with_name("parallel_simplification")
                    .long("parallel")
                    .takes_value(false)
                    .hidden(true)
                    .help("Runs non-linear simplification in parallel"),
            )
            .arg(
                Arg::with_name("main_inputs_log")
                    .long("inputs")
                    .takes_value(false)
                    .hidden(true)
                    .help("produces a log_inputs.txt file"),
            )
            .arg(
                Arg::with_name("flag_verbose")
                    .long("verbose")
                    .takes_value(false)
                    .help("Shows logs during compilation"),
            )
<<<<<<< HEAD
            .arg(
                Arg::with_name("flag_old_heuristics")
                    .long("use_old_simplification_heuristics")
                    .takes_value(false)
                    .help("Applies the old version of the heuristics when performing linear simplification"),
=======
            .arg (
                Arg::with_name("prime")
                    .short("prime")
                    .long("prime")
                    .takes_value(true)
                    .default_value("bn128")
                    .help("To choose the prime number to use to generate the circuit. Receives the name of the curve (bn128, bls12381, goldilocks)"),
>>>>>>> 6508db92
            )
            .get_matches()
    }
}<|MERGE_RESOLUTION|>--- conflicted
+++ resolved
@@ -86,13 +86,9 @@
             reduced_simplification_flag: o_style == SimplificationStyle::O1,
             parallel_simplification_flag: input_processing::get_parallel_simplification(&matches),
             inspect_constraints_flag: input_processing::get_inspect_constraints(&matches),
-<<<<<<< HEAD
-            flag_verbose: input_processing::get_flag_verbose(&matches),
             flag_old_heuristics: input_processing::get_flag_old_heuristics(&matches),
-=======
             flag_verbose: input_processing::get_flag_verbose(&matches), 
             prime: input_processing::get_prime(&matches)?,
->>>>>>> 6508db92
         })
     }
 
@@ -293,10 +289,9 @@
         matches.is_present("flag_verbose")
     }
 
-<<<<<<< HEAD
     pub fn get_flag_old_heuristics(matches: &ArgMatches) -> bool {
         matches.is_present("flag_old_heuristics")
-=======
+
     pub fn get_prime(matches: &ArgMatches) -> Result<String, ()> {
         
         match matches.is_present("prime"){
@@ -315,7 +310,6 @@
                
             false => Ok(String::from("bn128")),
         }
->>>>>>> 6508db92
     }
 
     pub fn view() -> ArgMatches<'static> {
@@ -436,13 +430,11 @@
                     .takes_value(false)
                     .help("Shows logs during compilation"),
             )
-<<<<<<< HEAD
             .arg(
                 Arg::with_name("flag_old_heuristics")
                     .long("use_old_simplification_heuristics")
                     .takes_value(false)
                     .help("Applies the old version of the heuristics when performing linear simplification"),
-=======
             .arg (
                 Arg::with_name("prime")
                     .short("prime")
@@ -450,7 +442,6 @@
                     .takes_value(true)
                     .default_value("bn128")
                     .help("To choose the prime number to use to generate the circuit. Receives the name of the curve (bn128, bls12381, goldilocks)"),
->>>>>>> 6508db92
             )
             .get_matches()
     }
