--- conflicted
+++ resolved
@@ -101,9 +101,6 @@
 ```
 
 ### Tags in signal arrays
-<<<<<<< HEAD
-Every signal in an array has exactly the same tag value. The tag is accessed directly from the array name instead of particular signal in the array.  Similar to the previous erroneous example: if a particular position of the array is modified, then the tag value of the whole array cannot be modified at all. 
-=======
 Every signal in an array has exactly the same tag value. Then, the tag is accessed directly from the array name instead of accessing from a particular signal in the array.  Similarly to the previous erroneous example: if a particular position of the array is modified, then the tag value of the whole array cannot be modified at all.
 
 
@@ -114,5 +111,4 @@
     out.max = 10;
 }
 ```
-The compilation of the previous code throws the next error "Invalid assignment: tags cannot be assigned to a signal already initialized", since a position of the array (out[0]) already has a value, then the value of max cannot be modified after the first assignment.
->>>>>>> 878d6754
+The compilation of the previous code throws the next error "Invalid assignment: tags cannot be assigned to a signal already initialized", since a position of the array (out[0]) already has a value, then the value of max cannot be modified after the first assignment.